--- conflicted
+++ resolved
@@ -1123,17 +1123,16 @@
 				*fp = ' ';
 				return -1;
 			}
-			if ((rt = rt_new0(ctx)) == NULL) {
-				*fp = ' ';
-				return -1;
-			}
+			*fp = ' ';
+			if ((rt = rt_new0(ctx)) == NULL)
+				return -1;
 			sa_in_init(&rt->rt_dest, &addr);
 			sa_in_init(&rt->rt_netmask, &addr2);
 			sa_in_init(&rt->rt_gateway, &addr3);
 			if (rb_tree_insert_node(&ifo->routes, rt) != rt)
 				rt_free(rt);
-			*fp = ' ';
-			add_environ(&ifo->config, arg, 0);
+			else
+				add_environ(&ifo->config, arg, 0);
 		} else if (strncmp(arg, "routers=", strlen("routers=")) == 0) {
 			if (parse_addr(&addr, NULL, p) == -1)
 				return -1;
@@ -1143,13 +1142,10 @@
 			sa_in_init(&rt->rt_dest, &addr2);
 			sa_in_init(&rt->rt_netmask, &addr2);
 			sa_in_init(&rt->rt_gateway, &addr);
-<<<<<<< HEAD
 			if (rb_tree_insert_node(&ifo->routes, rt) != rt)
 				rt_free(rt);
-=======
-			TAILQ_INSERT_TAIL(&ifo->routes, rt, rt_next);
-			add_environ(&ifo->config, arg, 0);
->>>>>>> 8572baca
+			else
+				add_environ(&ifo->config, arg, 0);
 		} else if (strncmp(arg, "interface_mtu=",
 		    strlen("interface_mtu=")) == 0 ||
 		    strncmp(arg, "mtu=", strlen("mtu=")) == 0)
